pub mod color;
pub mod lib;
pub mod line;
pub mod logs;
pub mod output;
pub mod prefixed;

use crate::app::command::AppCommand;
use crate::app::command::{AppCommandChannel, TaskResult};
use crate::app::cui::color::ColorSelector;
use crate::app::cui::lib::ColorConfig;
use crate::app::cui::output::{OutputClient, OutputClientBehavior, OutputSink};
use crate::app::cui::prefixed::PrefixedWriter;
use crate::app::signal::SignalHandler;
use crate::runner::command::RunnerCommandChannel;
use crate::tokio_spawn;
use anyhow::Context;
use std::collections::{HashMap, HashSet};
use std::io::{stdout, Stdout, Write};
use std::sync::{Arc, RwLock};
use tokio::sync::mpsc;
use tracing::debug;

pub struct CuiApp {
    color_selector: ColorSelector,
    output_clients: Arc<RwLock<HashMap<String, OutputClient<PrefixedWriter<Stdout>>>>>,
    command_tx: AppCommandChannel,
    command_rx: mpsc::UnboundedReceiver<AppCommand>,
    signal_handler: SignalHandler,
    target_tasks: Vec<String>,
    labels: HashMap<String, String>,
    quit_on_done: bool,
}

impl CuiApp {
    pub fn new(
        target_tasks: &Vec<String>,
        labels: &HashMap<String, String>,
        quit_on_done: bool,
    ) -> anyhow::Result<Self> {
        let (command_tx, command_rx) = AppCommandChannel::new();
        Ok(Self {
            color_selector: ColorSelector::default(),
            output_clients: Arc::new(RwLock::new(HashMap::new())),
            command_tx,
            command_rx,
            signal_handler: SignalHandler::infer()?,
            target_tasks: target_tasks.clone(),
            labels: labels.clone(),
            quit_on_done,
        })
    }

    fn register_output_client(&mut self, task: &str) {
        let task = task.to_string();
        let prefix = self.labels.get(&task).unwrap_or(&task);
        let out = PrefixedWriter::new(
            ColorConfig::infer(),
            self.color_selector.string_with_color(prefix, prefix),
            stdout(),
        );
        let err = PrefixedWriter::new(
            ColorConfig::infer(),
            self.color_selector.string_with_color(prefix, prefix),
            stdout(),
        );
        let output_client = OutputSink::new(out, err).logger(OutputClientBehavior::Passthrough);
        self.output_clients
            .write()
            .expect("lock poisoned")
            .insert(task, output_client);
    }

    pub async fn run(&mut self, runner_tx: &RunnerCommandChannel) -> anyhow::Result<i32> {
        let signal_handler = self.signal_handler.clone();
        let command_tx = self.command_tx.clone();
        tokio_spawn!("cui-canceller", async move {
            let subscriber = signal_handler.subscribe();
            if let Some(subscriber) = subscriber {
                let _guard = subscriber.listen().await;
<<<<<<< HEAD
                sender.quit().await;
=======
                command_tx.quit().await;
>>>>>>> 7685e194
            }
        });
        let mut failure = false;
        let mut task_remaining: HashSet<String> = self.target_tasks.iter().cloned().collect();
        while let Some(event) = self.command_rx.recv().await {
            match event {
                AppCommand::StartTask { task, .. } => self.register_output_client(&task),
                AppCommand::TaskOutput { task, output } => {
                    let output_clients = self.output_clients.read().expect("lock poisoned");
                    let output_client = output_clients.get(&task).context("output client not found")?;
                    output_client
                        .stdout()
                        .write_all(output.as_slice())
                        .context("failed to write to stdout")?;
                }
                AppCommand::FinishTask { task, result } => {
                    debug!("Task {:?} finished", task);
                    let message = match result {
                        TaskResult::Failure(code) => Some(format!("Process finished with exit code {code}")),
                        TaskResult::Stopped => Some("Process terminated".to_string()),
                        _ => None,
                    };
                    failure |= result.is_failure();
                    if let Some(message) = message {
                        eprintln!("{}", message);
                    }
                    task_remaining.remove(&task);
                    debug!("Target tasks remaining: {:?}", task_remaining);
                }
                AppCommand::Quit => break,
                AppCommand::Done if self.quit_on_done => break,
                _ => {}
            }
            if self.quit_on_done && task_remaining.is_empty() {
                debug!("Target tasks all done");
                break;
            }
        }
        runner_tx.quit();
        let exit_code = if failure { 1 } else { 0 };
        Ok(exit_code)
    }

    pub fn command_tx(&self) -> AppCommandChannel {
        self.command_tx.clone()
    }
}<|MERGE_RESOLUTION|>--- conflicted
+++ resolved
@@ -78,11 +78,7 @@
             let subscriber = signal_handler.subscribe();
             if let Some(subscriber) = subscriber {
                 let _guard = subscriber.listen().await;
-<<<<<<< HEAD
-                sender.quit().await;
-=======
                 command_tx.quit().await;
->>>>>>> 7685e194
             }
         });
         let mut failure = false;
