use crate::app::command::{AppCommandChannel, TaskResult};
use crate::config::Restart;
use crate::probe::Probe;
use crate::process::{Child, ChildExit, Command, ProcessManager};
use crate::project::{Task, Workspace};
use crate::runner::command::{RunnerCommand, RunnerCommandChannel};
use crate::runner::graph::{CallbackMessage, NodeResult, TaskGraph, VisitorCommand, VisitorHandle, VisitorMessage};
use crate::tokio_spawn;
use anyhow::Context;
use futures::stream::FuturesUnordered;
use futures::StreamExt;
use petgraph::Direction;
use std::collections::{HashMap, HashSet};
use std::path::PathBuf;
use std::sync::{Arc, Mutex};
use std::time::Duration;
use tokio::sync::mpsc::UnboundedReceiver;
use tokio::sync::{broadcast, watch};
use tokio::task::JoinHandle;
use tracing::{debug, info, warn};

pub mod command;
pub mod graph;
pub mod watcher;

#[derive(Debug)]
pub struct TaskRunner {
    pub target_tasks: Vec<String>,
    pub tasks: Vec<Task>,
    pub task_graph: TaskGraph,
    pub manager: ProcessManager,
    pub concurrency: usize,

    // Senders/Receivers to cancel each task
    pub task_cancel_txs: HashMap<String, broadcast::Sender<()>>,
    pub task_cancel_rxs: HashMap<String, broadcast::Receiver<()>>,

    pub command_tx: RunnerCommandChannel,
    pub command_rx: broadcast::Receiver<RunnerCommand>,
}

impl Clone for TaskRunner {
    fn clone(&self) -> Self {
        let mut cancel_rxs = HashMap::new();
        // Create new receivers from the corresponding senders
        // so that the sender can cancel all the task executions
        for (k, v) in self.task_cancel_txs.iter() {
            cancel_rxs.insert(k.clone(), v.subscribe());
        }

        Self {
            target_tasks: self.target_tasks.clone(),
            tasks: self.tasks.clone(),
            task_graph: self.task_graph.clone(),
            manager: self.manager.clone(),
            concurrency: self.concurrency,
            task_cancel_txs: self.task_cancel_txs.clone(),
            task_cancel_rxs: cancel_rxs,
            command_tx: self.command_tx.clone(),
            command_rx: self.command_rx.resubscribe(),
        }
    }
}

impl TaskRunner {
    pub fn new(ws: &Workspace) -> anyhow::Result<TaskRunner> {
        let all_tasks = ws.tasks();
        let target_tasks = ws.target_tasks.clone();

        let task_graph_all = TaskGraph::new(&all_tasks, Some(&target_tasks))?;
        let task_graph = task_graph_all.transitive_closure(&target_tasks, Direction::Outgoing)?;
        let tasks = task_graph.sort()?;
        debug!("Task graph:\n{:?}", task_graph);

        let manager = ProcessManager::new(ws.use_pty);

        let mut task_cancel_txs = HashMap::new();
        let mut task_cancel_rxs = HashMap::new();
        for t in tasks.iter() {
            let (cancel_tx, cancel_rx) = broadcast::channel(1);
            task_cancel_txs.insert(t.name.clone(), cancel_tx);
            task_cancel_rxs.insert(t.name.clone(), cancel_rx);
        }

        let (command_tx, command_rx) = RunnerCommandChannel::new();

        Ok(TaskRunner {
            tasks,
            target_tasks,
            task_graph,
            manager,
            concurrency: ws.concurrency,
            task_cancel_txs,
            task_cancel_rxs,
            command_tx,
            command_rx,
        })
    }

    pub fn command_tx(&self) -> RunnerCommandChannel {
        self.command_tx.clone()
    }

    pub async fn start(&mut self, app_tx: &AppCommandChannel, quit_on_done: bool) -> anyhow::Result<()> {
        // Set pty size if possible
        if let Some(pane_size) = app_tx.pane_size().await {
            self.manager.set_pty_size(pane_size.rows, pane_size.cols).await;
        }

        let task_graph = self.task_graph.clone();

        self.run(&task_graph, &app_tx, quit_on_done, 0).await
    }

    pub async fn watch(
        &mut self,
        mut tokio_rx: UnboundedReceiver<HashSet<PathBuf>>,
        app_tx: AppCommandChannel,
    ) -> anyhow::Result<()> {
        let manager = self.manager.clone();
        let tasks = self.tasks.clone();
        let cancel_txs = self.task_cancel_txs.clone();
        let mut count = 1;

        while !tokio_rx.is_closed() {
            tokio::select! {
                // Runner command branch
                Ok(event) = self.command_rx.recv() => {
                    match event {
                        RunnerCommand::Quit => {
                            tokio_rx.close()
                        }
<<<<<<< HEAD
                        _ => {}
=======
>>>>>>> 7685e194
                    }
                }
                // Normal branch, calculates affected tasks from the changed files
                Some(paths) = tokio_rx.recv() => {
                    let mut this = self.clone();
                    let app_tx = app_tx.clone();
                    info!("{} Changed files: {:?}", paths.len(), paths);
                    let mut changed_tasks = Vec::new();
                    for t in tasks.iter() {
                        if t.match_inputs(&paths) {
                            changed_tasks.push(t.name.clone())
                        }
                    }
                    if changed_tasks.len() > 0 {
                        info!("Changed tasks: {:?}", changed_tasks);
                        let task_graph = this
                            .task_graph
                            .transitive_closure(&changed_tasks, Direction::Incoming)?;
                        let affected_tasks = task_graph.sort()?;
                        info!(
                        "Affected tasks: {:?}",
                        affected_tasks.iter().map(|t| t.name.clone()).collect::<Vec<_>>());
                        for t in affected_tasks.iter() {
                            info!("Cancelling task: {}", t.name);
                            if let Err(err) = cancel_txs.get(&t.name).unwrap().send(()) {
                                warn!("Failed to send cancel task {:?}: {:?}", &t.name, err);
                            }
                            if let Err(e) = manager.stop_by_label(&t.name).await {
                                warn!("Failed to stop task {:?}: {:?}", &t.name, e);
                            }
                        }
                        info!("Cancelled all tasks");
                        tokio_spawn!("runner", { n = count }, async move {
                            this.run(&task_graph, &app_tx, false, count).await
                        });
                        count += 1;
                    }
                }
            }
        }
        info!("Watcher runner finished");
        Ok(())
    }

    async fn run(
        &mut self,
        task_graph: &TaskGraph,
        app_tx: &AppCommandChannel,
        quit_on_done: bool,
        num_runs: u64,
    ) -> anyhow::Result<()> {
        info!("Runner started");

        for t in self.target_tasks.iter() {
            app_tx.plan_task(t)
        }

        // Run visitor
        let VisitorHandle {
            mut node_rx,
            visitor_tx,
            future: mut visitor_fut,
        } = task_graph
            .visit(self.concurrency, quit_on_done)
            .context("error while visiting task graph")?;

        // Task futures
        let mut task_fut = FuturesUnordered::new();
        let targets_remaining: HashSet<String> = self.target_tasks.iter().map(|s| s.clone()).collect();
        let targets_remaining = Arc::new(Mutex::new(targets_remaining));

        while !node_rx.is_closed() {
            tokio::select! {
                // Runner command branch
                Ok(event) = self.command_rx.recv() => {
                    match event {
<<<<<<< HEAD
                        RunnerCommand::StopTask { task } => {
                            info!("Cancelling task: {}", task);
                            if let Err(err) = self.task_cancel_txs.get(&task).unwrap().send(()) {
                                warn!("Failed to send cancel task {:?}: {:?}", &task, err);
                            }
                            if let Err(e) = self.manager.stop_by_label(&task).await {
                                warn!("Failed to stop task {:?}: {:?}", &task, e);
                            }
                        }
                        RunnerCommand::RestartTask { task } => {
                            info!("Cancelling task: {}", task);
                            if let Err(err) = self.task_cancel_txs.get(&task).unwrap().send(()) {
                                warn!("Failed to send cancel task {:?}: {:?}", &task, err);
                            }
                            if let Err(e) = self.manager.stop_by_label(&task).await {
                                warn!("Failed to stop task {:?}: {:?}", &task, e);
                            }
                            if let Err(err) = visitor_tx.send(VisitorCommand::Restart { task }) {
                                warn!("Failed to send VisitorCommand::Restart: {:?}", err);
                            }
                        }
=======
>>>>>>> 7685e194
                        RunnerCommand::Quit => {
                            info!("Cancelling runner");
                            // Cancel visitor and stop all processes
                            self.manager.stop().await;
                            if let Err(err) = visitor_tx.send(VisitorCommand::Stop) {
                                warn!("Failed to send cancel signal: {:?}", err);
                            }
                            node_rx.close();
                        }
                    }
                }

                // Visitor message branch
                Some(message) = node_rx.recv() => {
                    let VisitorMessage {
                        node: task,
                        deps_ok,
                        count: num_restart,
                        callback,
                    } = message;

                    let mut app_tx = app_tx.clone().with_name(&task.name);
                    let manager = self.manager.clone();
                    let mut cancel_rx = self.task_cancel_rxs.get(&task.name).unwrap().resubscribe();
                    let task_name = task.name.clone();
                    let visitor_tx_cloned = visitor_tx.clone();
                    let targets_remaining_cloned = targets_remaining.clone();
                    task_fut.push(tokio_spawn!("task", { name = task_name }, async move {
                        // Skip the task if any dependency task didn't finish successfully
                        if !deps_ok {
                            info!("Task does not run as its dependency task failed");
                            app_tx.finish_task(TaskResult::BadDeps);
                            if let Err(e) = callback.send(CallbackMessage(NodeResult::Failure)).await {
                                warn!("Failed to send callback event: {:?}", e)
                            }
                            return Ok::<(), anyhow::Error>(());
                        }

                        // Skip the task if output files are newer than input files if both defined
                        if task.is_up_to_date() {
                            info!("Task output files are newer than input files");
                            app_tx.finish_task(TaskResult::UpToDate);
                            if let Err(e) = callback.send(CallbackMessage(NodeResult::Failure)).await {
                                warn!("Failed to send callback event: {:?}", e)
                            }
                            return Ok::<(), anyhow::Error>(());
                        }

                        info!(
                            "Task is starting.\nrestart: {:?}\nshell: {:?} {:?}\ncommand: {:?}\nenv: {:?}\nworking_dir: {:?}",
                            num_restart, task.shell, &task.shell_args, task.command, task.env, task.working_dir
                        );

                        app_tx = app_tx.clone();

                        let process = match Self::spawn_process(task.clone(), manager.clone()).await {
                            Ok(Some(process)) => process,
                            Err(e) => anyhow::bail!("failed to spawn task {:?}: {:?}", task.name, e),
                            _ => anyhow::bail!("failed to spawn task {:?}", task.name),
                        };
                        let pid = process.pid().unwrap_or(0);

                        // Notify the app the task started
                        app_tx.start_task(task.name.clone(), pid, num_restart, task.restart.max_restart(), num_runs);

                        let mut node_result = NodeResult::None;
                        if task.is_service {
                            // Service task branch
                            let (cancel_probe_tx, cancel_probe_rx) = watch::channel(());
                            let log_rx = app_tx.subscribe_output();
                            let mut task_fut = tokio_spawn!(
                                "process",
                                { name = task.name },
                                Self::run_process(task.clone(), process, app_tx.clone(), cancel_rx.resubscribe())
                            );
                            let mut probe_fut = tokio_spawn!(
                                "probe",
                                { name = task.name },
                                Self::run_probe(task.clone(), log_rx, cancel_probe_rx)
                            );

                            let mut task_finished = None;
                            let mut probe_finished = None;
                            while task_finished.is_none() || probe_finished.is_none() {
                                tokio::select! {
                                    // Cancel branch, quits this closure immediately
                                    _ = cancel_rx.recv() => {
                                        info!("Task is canceled, stopping...");
                                        if let Err(e) = cancel_probe_tx.send(()) {
                                            warn!("Failed to send cancel probe: {:?}", e)
                                        }
                                        if let Err(e) = visitor_tx_cloned.send(VisitorCommand::Stop) {
                                            warn!("Failed to send cancel visitor: {:?}", e)
                                        }
                                        app_tx.finish_task(TaskResult::Reloading);
                                        return Ok(());
                                    }
                                    // Process branch, waits its completion
                                    result = &mut task_fut, if task_finished.is_none() => {
                                        // Service task process should not finish before probe
                                        // So the node result is considered as `false`
                                        let result = result.with_context(|| format!("task {:?} failed to run", task.name))??;

                                        app_tx.finish_task(result.unwrap_or(TaskResult::Unknown));

                                        let should_restart = match result {
                                            Some(result) => {
                                                match task.restart {
                                                    Restart::Never => false,
                                                    Restart::OnFailure(max) => match result {
                                                        TaskResult::Success => false,
                                                        _ => match max {
                                                            Some(max) => num_restart < max,
                                                            None => true
                                                        },
                                                    },
                                                    Restart::Always(max) => match max {
                                                        Some(max) => num_restart < max,
                                                        None => true
                                                    },
                                                }
                                            }
                                            None => true
                                        };
                                        if should_restart {
                                            info!("Task should restart");
                                            // Send restart message
                                            if let Err(e) = callback.send(CallbackMessage(NodeResult::None)).await {
                                                warn!("Failed to send callback event: {:?}", e)
                                            }
                                            // Finish this closure
                                            return Ok(());
                                        }
                                        task_finished = Some(false)
                                    }
                                    // Probe branch
                                    result = &mut probe_fut, if probe_finished.is_none() => {
                                        let result = result.with_context(|| format!("task {:?} failed to run", task.name))?;
                                        // The probe result is the node result
                                        probe_finished = Some(result.unwrap_or(false));
                                    }
                                }

                                if probe_finished.is_some() && task_finished.is_some() {
                                    info!("Task finished without restart after being ready state");
                                    break;
                                }
                                // If probe finished first
                                if let Some(probe_ok) = probe_finished {
                                    if probe_ok {
                                        // ...and is successful, wait for the process
                                        info!("Task is ready");
                                        app_tx.ready_task();
                                        // Notify the visitor the task is ready
                                        if let Err(e) = callback.send(CallbackMessage(NodeResult::Success)).await {
                                            warn!("Failed to send callback event: {:?}", e)
                                        }
                                        continue;
                                    } else {
                                        // ...and is failure, kill the process
                                        info!("Task is not ready");
                                        app_tx.finish_task(TaskResult::NotReady);
                                        manager.stop_by_pid(pid).await;
                                        node_result = NodeResult::Failure;
                                        break;
                                    }
                                }
                                // If process finished before probe, consider it as failed regardless of the result
                                if let Some(_) = task_finished {
                                    info!("Task finished before it becomes ready");
                                    if let Err(e) = cancel_probe_tx.send(()) {
                                        warn!("Failed to send cancel probe: {:?}", e)
                                    }
                                    app_tx.finish_task(TaskResult::NotReady);
                                    node_result = NodeResult::Failure;
                                    break;
                                }
                            }
                        } else {
                            // Normal task branch
                            let result = tokio::select! {
                                task_result = Self::run_process(task.clone(), process, app_tx.clone(), cancel_rx.resubscribe()) => {
                                    task_result?
                                }
                                _ = cancel_rx.recv() => {
                                    return Ok(());
                                }
                            };
                            app_tx.finish_task(result.unwrap_or(TaskResult::Unknown));
                            node_result = match result {
                                Some(TaskResult::Success) => NodeResult::Success,
                                _ => NodeResult::Failure,
                            };
                        };

                        // Notify the visitor the task finished
                        if let Err(e) = callback.send(CallbackMessage(node_result)).await {
                            warn!("Failed to send callback event: {:?}", e)
                        }

                        debug!("Task finished");
                        let targets_done = {
                            let mut t = targets_remaining_cloned.lock().expect("not poisoned");
                            t.remove(&task.name);
                            t.is_empty()
                        };
<<<<<<< HEAD
=======
                        if quit_on_done && targets_done {
                            info!("All target tasks done, cancelling runner");
                            visitor_tx_cloned.send(VisitorCommand::Stop).ok();
                        }
>>>>>>> 7685e194

                        Ok(())
                    }));
                }
            }
        }

        debug!("Waiting for visitor to finish...");
        Self::join(&mut visitor_fut).await?;
        debug!("Visitor finished");

        debug!("Waiting for tasks to finish...");
        Self::join(&mut task_fut).await?;
        debug!("Tasks finished");

        if let Err(err) = visitor_tx.send(VisitorCommand::Stop) {
            warn!("Failed to send cancel visitor: {:?}", err);
        }

        // Notify app the runner finished
        app_tx.done().await;

        info!("Runner finished");
        Ok(())
    }

    async fn join<T>(futures: &mut FuturesUnordered<JoinHandle<T>>) -> anyhow::Result<()> {
        while let Some(r) = futures.next().await {
            match r {
                Ok(_) => match r {
                    Err(e) => anyhow::bail!("error while waiting futures: {:?}", e),
                    _ => {}
                },
                Err(e) => anyhow::bail!("error while waiting futures: {:?}", e),
            }
        }
        Ok(())
    }

    async fn run_probe(
        task: Task,
        log_rx: UnboundedReceiver<Vec<u8>>,
        cancel: watch::Receiver<()>,
    ) -> anyhow::Result<bool> {
        match task.probe.clone() {
            Probe::LogLine(probe) => probe.run(log_rx, cancel).await,
            Probe::Exec(probe) => probe.run(cancel).await,
            Probe::None => Ok(true),
        }
    }

    async fn spawn_process(task: Task, manager: ProcessManager) -> anyhow::Result<Option<Child>> {
        let mut args = Vec::new();
        args.extend(task.shell_args.clone());
        args.push(task.command.clone());

        let cmd = Command::new(task.shell.clone())
            .with_args(args)
            .with_envs(task.env.clone())
            .with_current_dir(task.working_dir.clone())
            .with_label(&task.name)
            .to_owned();

        let process = match manager.spawn(cmd, Duration::from_millis(500)).await {
            Some(Ok(child)) => child,
            Some(Err(e)) => anyhow::bail!("failed to spawn task {:?}: {:?}", task.name, e),
            _ => return Ok(None),
        };

        info!("Task started. PID={}", process.pid().unwrap_or(0));

        Ok(Some(process))
    }

    async fn run_process(
        task: Task,
        mut process: Child,
        app_tx: AppCommandChannel,
        mut cancel_rx: broadcast::Receiver<()>,
    ) -> anyhow::Result<Option<TaskResult>> {
        let pid = process.pid().unwrap_or(0);

        // Transfer stdin of the process to the app
        if let Some(stdin) = process.stdin() {
            app_tx.set_stdin(task.name.clone(), stdin);
        }

        // Wait until complete
        info!("Process is waiting for output. PID={}", pid);
        tokio::select! {
            _ = cancel_rx.recv() => {
                info!("Task is canceled, stopping...");
                process.kill().await;
                Ok(None)
            }
            result = process.wait_with_piped_outputs(app_tx.clone()) => {
                let result = match result {
                    Ok(Some(exit_status)) => match exit_status {
                        ChildExit::Finished(Some(code)) if code == 0 => TaskResult::Success,
                        ChildExit::Finished(Some(code)) => TaskResult::Failure(code),
                        ChildExit::Killed | ChildExit::KilledExternal => TaskResult::Stopped,
                        ChildExit::Failed => TaskResult::Unknown,
                        _ => TaskResult::Unknown,
                    },
                    Err(e) => anyhow::bail!("error while waiting task {:?}: {:?}", task.name, e),
                    Ok(None) => anyhow::bail!("unable to determine why child exited"),
                };
                info!("Process finished. PID={}", pid);
                Ok(Some(result))
            }
        }
    }
}<|MERGE_RESOLUTION|>--- conflicted
+++ resolved
@@ -130,10 +130,7 @@
                         RunnerCommand::Quit => {
                             tokio_rx.close()
                         }
-<<<<<<< HEAD
                         _ => {}
-=======
->>>>>>> 7685e194
                     }
                 }
                 // Normal branch, calculates affected tasks from the changed files
@@ -210,7 +207,6 @@
                 // Runner command branch
                 Ok(event) = self.command_rx.recv() => {
                     match event {
-<<<<<<< HEAD
                         RunnerCommand::StopTask { task } => {
                             info!("Cancelling task: {}", task);
                             if let Err(err) = self.task_cancel_txs.get(&task).unwrap().send(()) {
@@ -232,8 +228,6 @@
                                 warn!("Failed to send VisitorCommand::Restart: {:?}", err);
                             }
                         }
-=======
->>>>>>> 7685e194
                         RunnerCommand::Quit => {
                             info!("Cancelling runner");
                             // Cancel visitor and stop all processes
@@ -440,13 +434,10 @@
                             t.remove(&task.name);
                             t.is_empty()
                         };
-<<<<<<< HEAD
-=======
                         if quit_on_done && targets_done {
                             info!("All target tasks done, cancelling runner");
                             visitor_tx_cloned.send(VisitorCommand::Stop).ok();
                         }
->>>>>>> 7685e194
 
                         Ok(())
                     }));
