--- conflicted
+++ resolved
@@ -110,14 +110,9 @@
     let (app_tx, app_fut) = match root.ui {
         UI::Cui => {
             let mut app = CuiApp::new(&runner.target_tasks, &ws.labels(), !args.watch)?;
-<<<<<<< HEAD
-            let command_tx = app.command_tx();
-            let fut = tokio_spawn!("app", async move { app.run().await });
-=======
             let runner_tx = runner.command_tx();
             let command_tx = app.command_tx();
             let fut = tokio_spawn!("app", async move { app.run(&runner_tx).await });
->>>>>>> 7685e194
             (command_tx, fut)
         }
         UI::Tui => {
